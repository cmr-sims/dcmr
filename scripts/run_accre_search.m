--- conflicted
+++ resolved
@@ -4,8 +4,6 @@
 % type = 'basic_fits';
 % type = 'hybrid_fit';
 
-
-<<<<<<< HEAD
 switch type
   case 'basic_fits'
     % combinations of different components of context
@@ -37,25 +35,4 @@
                                          'proj_dir', '~/github/cmr_cfr', ...
                                          'res_dir', '~/work');
     end
-end
-=======
-% combinations of different components of context
-% this ran successfully, but didn't save results to work, so
-% results must be dug out of Job18--Job27
-fits = {'local' 'cat' 'wikiw2v' ...
-        'local_cat' 'local_wikiw2v' 'cat_wikiw2v' ...
-        'local_cat_wikiw2v'};
-experiments = {'cfr'};
-flags = '-t 06:00:00 --mem=12gb --cpus-per-task=12';
-jobs = {};
-n_rep = 10;
-for i = 1:n_rep
-    jobs{end+1} = submit_searches_cfrl(experiments, fits, flags, ...
-                                       'n_workers', 12, ...
-                                       'proj_dir', '~/github/cmr_cfr', ...
-                                       'res_dir', '~/work');
-end
-
-% custom version with semantic cuing AND distributed context
-% may have to work backwards to make sure w_cf_pre is used properly
->>>>>>> f95e460d
+end