--- conflicted
+++ resolved
@@ -17,11 +17,7 @@
 end
 
 % assume all data is stored within the code project
-<<<<<<< HEAD
-proj_dir = fileparts(fileparts(mfilename('fullpath')));
-=======
 % proj_dir = fileparts(mfilename('fullpath'));
->>>>>>> 93618eb5
 
 sem_exp = experiment;
 if isempty(res_dir)
